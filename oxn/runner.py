--- conflicted
+++ resolved
@@ -21,13 +21,8 @@
     StressTreatment,
     TailSamplingTreatment,
     KillTreatment,
-<<<<<<< HEAD
-    PropbalisticSamplingTreatment,
-    OtelSamplingRateTreatment,
-=======
-    ProbabilisticSamplingTreatment,
     MetricsExportIntervalTreatment,
->>>>>>> 1838bfcf
+    ProbabilisticSamplingTreatment
 )
 from . import utils
 from .observer import Observer
@@ -49,7 +44,7 @@
     The runner additionally waits for the specified time intervals depending on experiment configuration.
 
     """
-
+    # TODO: make names less ambiguous
     treatment_keys = {
         "kill": KillTreatment,
         "pause": PauseTreatment,
@@ -59,13 +54,8 @@
         "stress": StressTreatment,
         "sampling": PrometheusIntervalTreatment,
         "tail": TailSamplingTreatment,
-<<<<<<< HEAD
-        "otel": OtelSamplingRateTreatment,
-        "probl": PropbalisticSamplingTreatment,
-=======
-        "probabilistic_sampling": ProbabilisticSamplingTreatment,
-        "metrics_interval": MetricsExportIntervalTreatment,
->>>>>>> 1838bfcf
+        "probl": ProbabilisticSamplingTreatment,
+        "otel_metrics_interval": MetricsExportIntervalTreatment,
     }
 
     def __init__(
